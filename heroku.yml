build:
  docker:
<<<<<<< HEAD
    web: try/Dockerfile
=======
    web: heroku.Dockerfile
>>>>>>> bd329680
<|MERGE_RESOLUTION|>--- conflicted
+++ resolved
@@ -1,7 +1,3 @@
 build:
   docker:
-<<<<<<< HEAD
-    web: try/Dockerfile
-=======
-    web: heroku.Dockerfile
->>>>>>> bd329680
+    web: heroku.Dockerfile