package main

import (
	"context"
<<<<<<< HEAD
	"errors"
	"fmt"
=======
>>>>>>> 4731120b

	"github.com/grafana/grafana-plugin-sdk-go/backend"
	"github.com/grafana/grafana-plugin-sdk-go/data"
	"github.com/yesoreyeram/grafana-infinity-datasource/pkg/infinity"
	querySrv "github.com/yesoreyeram/grafana-infinity-datasource/pkg/query"
	settingsSrv "github.com/yesoreyeram/grafana-infinity-datasource/pkg/settings"
)

// QueryData handles multiple queries and returns multiple responses.
func (ds *PluginHost) QueryData(ctx context.Context, req *backend.QueryDataRequest) (*backend.QueryDataResponse, error) {
	response := backend.NewQueryDataResponse()
	client, err := getInstance(ds.im, req.PluginContext)
	if err != nil {
		backend.Logger.Error("error getting infinity instance", "error", err.Error())
		return response, err
	}
	for _, q := range req.Queries {
		res := QueryData(ctx, q, *client.client, req.Headers, req.PluginContext)
		response.Responses[q.RefID] = res
	}
	return response, nil
}

func QueryData(ctx context.Context, backendQuery backend.DataQuery, infClient infinity.Client, requestHeaders map[string]string, pluginContext backend.PluginContext) (response backend.DataResponse) {
	//region Loading Query
	query, err := querySrv.LoadQuery(backendQuery, pluginContext)
	if err != nil {
		backend.Logger.Error("error un-marshaling the query", "error", err.Error())
		response.Error = err
		return response
	}
	//endregion
	//region Frame Builder
	switch query.Type {
<<<<<<< HEAD
	case querySrv.QueryTypeGSheets:
		sheetId := query.Spreadsheet
		sheetName := query.SheetName
		sheetRange := query.SheetRange
		if sheetName != "" {
			sheetRange = sheetName + "!" + sheetRange
		}
		if sheetId == "" {
			response.Error = errors.New("invalid sheet ID")
			return response
		}
		query.URL = fmt.Sprintf("https://sheets.googleapis.com/v4/spreadsheets/%s?includeGridData=true&ranges=%s", sheetId, sheetRange)
		frame, err := infinity.GetFrameForURLSources(query, infClient, requestHeaders)
		if err != nil {
=======
	default:
		if query.Source == "url" {
			frame, err := infinity.GetFrameForURLSources(query, infClient, requestHeaders)
			if err != nil {
				response.Frames = append(response.Frames, frame)
				response.Error = err
				return response
			}
			if frame != nil && infClient.Settings.AuthenticationMethod != settingsSrv.AuthenticationMethodNone && infClient.Settings.AuthenticationMethod != "" && len(infClient.Settings.AllowedHosts) < 1 {
				frame.AppendNotices(data.Notice{
					Text: "Datasource is missing allowed hosts/URLs. Configure it in the datasource settings page for enhanced security.",
				})
			}
			response.Frames = append(response.Frames, frame)
		}
		if query.Source == "inline" {
			frame, err := infinity.GetFrameForInlineSources(query)
			if err != nil {
				response.Frames = append(response.Frames, frame)
				response.Error = err
				return response
			}
>>>>>>> 4731120b
			response.Frames = append(response.Frames, frame)
		}
<<<<<<< HEAD
		if frame != nil {
			response.Frames = append(response.Frames, frame)
		}
	default:
		if query.Source == "url" {
			frame, err := infinity.GetFrameForURLSources(query, infClient, requestHeaders)
			if err != nil {
				response.Frames = append(response.Frames, frame)
				response.Error = err
				return response
			}
			if frame != nil && infClient.Settings.AuthenticationMethod != settingsSrv.AuthenticationMethodNone && infClient.Settings.AuthenticationMethod != "" && len(infClient.Settings.AllowedHosts) < 1 {
				frame.AppendNotices(data.Notice{
					Text: "Datasource is missing allowed hosts/URLs. Configure it in the datasource settings page for enhanced security.",
				})
			}
			response.Frames = append(response.Frames, frame)
		}
		if query.Source == "inline" {
			frame, err := infinity.GetFrameForInlineSources(query)
			if err != nil {
				response.Frames = append(response.Frames, frame)
				response.Error = err
				return response
			}
			response.Frames = append(response.Frames, frame)
		}
=======
>>>>>>> 4731120b
	}
	//endregion
	return response
}<|MERGE_RESOLUTION|>--- conflicted
+++ resolved
@@ -2,11 +2,8 @@
 
 import (
 	"context"
-<<<<<<< HEAD
 	"errors"
 	"fmt"
-=======
->>>>>>> 4731120b
 
 	"github.com/grafana/grafana-plugin-sdk-go/backend"
 	"github.com/grafana/grafana-plugin-sdk-go/data"
@@ -41,7 +38,6 @@
 	//endregion
 	//region Frame Builder
 	switch query.Type {
-<<<<<<< HEAD
 	case querySrv.QueryTypeGSheets:
 		sheetId := query.Spreadsheet
 		sheetName := query.SheetName
@@ -56,33 +52,10 @@
 		query.URL = fmt.Sprintf("https://sheets.googleapis.com/v4/spreadsheets/%s?includeGridData=true&ranges=%s", sheetId, sheetRange)
 		frame, err := infinity.GetFrameForURLSources(query, infClient, requestHeaders)
 		if err != nil {
-=======
-	default:
-		if query.Source == "url" {
-			frame, err := infinity.GetFrameForURLSources(query, infClient, requestHeaders)
-			if err != nil {
-				response.Frames = append(response.Frames, frame)
-				response.Error = err
-				return response
-			}
-			if frame != nil && infClient.Settings.AuthenticationMethod != settingsSrv.AuthenticationMethodNone && infClient.Settings.AuthenticationMethod != "" && len(infClient.Settings.AllowedHosts) < 1 {
-				frame.AppendNotices(data.Notice{
-					Text: "Datasource is missing allowed hosts/URLs. Configure it in the datasource settings page for enhanced security.",
-				})
-			}
 			response.Frames = append(response.Frames, frame)
+			response.Error = err
+			return response
 		}
-		if query.Source == "inline" {
-			frame, err := infinity.GetFrameForInlineSources(query)
-			if err != nil {
-				response.Frames = append(response.Frames, frame)
-				response.Error = err
-				return response
-			}
->>>>>>> 4731120b
-			response.Frames = append(response.Frames, frame)
-		}
-<<<<<<< HEAD
 		if frame != nil {
 			response.Frames = append(response.Frames, frame)
 		}
@@ -99,7 +72,9 @@
 					Text: "Datasource is missing allowed hosts/URLs. Configure it in the datasource settings page for enhanced security.",
 				})
 			}
-			response.Frames = append(response.Frames, frame)
+			if frame != nil {
+				response.Frames = append(response.Frames, frame)
+			}
 		}
 		if query.Source == "inline" {
 			frame, err := infinity.GetFrameForInlineSources(query)
@@ -108,10 +83,10 @@
 				response.Error = err
 				return response
 			}
-			response.Frames = append(response.Frames, frame)
+			if frame != nil {
+				response.Frames = append(response.Frames, frame)
+			}
 		}
-=======
->>>>>>> 4731120b
 	}
 	//endregion
 	return response
